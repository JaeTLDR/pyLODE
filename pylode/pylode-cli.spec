--- conflicted
+++ resolved
@@ -9,13 +9,8 @@
             pathex=['.'],
             binaries=[],
             datas=[
-<<<<<<< HEAD
-                ('templates', 'templates'),
-                ('style', 'style')
-=======
                ('templates','templates'),
                ('style','style')
->>>>>>> d950a4d0
             ],
             hiddenimports=[                
                 'urllib3',
@@ -23,11 +18,7 @@
                 'rdflib.namespace',
                 'rdflib.plugins',
                 'rdflib_jsonld',
-<<<<<<< HEAD
-                'rdflib_jsonld.serializer',
-=======
                 'rdflib_jsonld.serializer'
->>>>>>> d950a4d0
                 'pylode.common',
                 'pylode.profiles'
             ],
